--- conflicted
+++ resolved
@@ -80,7 +80,7 @@
         name,
         &mut InitResources {
             device: &allocator.device,
-            allocator: &mut allocator.inner,
+            allocator: &mut allocator.inner.lock(),
             command_buffer,
             debug_utils_loader: Some(&allocator.device.debug_utils_loader),
         },
@@ -115,112 +115,9 @@
         vk::ImageViewType::TYPE_2D,
         format,
         name,
-<<<<<<< HEAD
-        command_buffer,
-        allocator,
-        buffers_to_cleanup,
-    )
-}
-
-pub fn create_image_from_bytes(
-    bytes: &[u8],
-    extent: vk::Extent3D,
-    view_ty: vk::ImageViewType,
-    format: vk::Format,
-    name: &str,
-    command_buffer: vk::CommandBuffer,
-    allocator: &Allocator,
-    buffers_to_cleanup: &mut Vec<Buffer>,
-) -> anyhow::Result<Image> {
-    fn ty_from_view_ty(ty: vk::ImageViewType) -> vk::ImageType {
-        match ty {
-            vk::ImageViewType::TYPE_1D | vk::ImageViewType::TYPE_1D_ARRAY => vk::ImageType::TYPE_1D,
-            vk::ImageViewType::TYPE_2D
-            | vk::ImageViewType::TYPE_2D_ARRAY
-            | vk::ImageViewType::CUBE
-            | vk::ImageViewType::CUBE_ARRAY => vk::ImageType::TYPE_2D,
-            vk::ImageViewType::TYPE_3D => vk::ImageType::TYPE_3D,
-            _ => vk::ImageType::default(),
-        }
-    }
-
-    let staging_buffer = Buffer::new(
-        bytes,
-        &format!("{} staging buffer", name),
-        vk::BufferUsageFlags::TRANSFER_SRC,
-        allocator,
-    )?;
-
-    let image = unsafe {
-        allocator.device.create_image(
-            &vk::ImageCreateInfo::builder()
-                .image_type(ty_from_view_ty(view_ty))
-                .format(format)
-                .extent(extent)
-                .mip_levels(1)
-                .array_layers(1)
-                .samples(vk::SampleCountFlags::TYPE_1)
-                .usage(vk::ImageUsageFlags::SAMPLED | vk::ImageUsageFlags::TRANSFER_DST),
-            None,
-        )
-    }?;
-
-    let requirements = unsafe { allocator.device.get_image_memory_requirements(image) };
-
-    let allocation = allocator.inner.lock().allocate(&AllocationCreateDesc {
-        name,
-        requirements,
-        location: gpu_allocator::MemoryLocation::GpuOnly,
-        linear: false,
-    })?;
-
-    unsafe {
-        allocator
-            .device
-            .bind_image_memory(image, allocation.memory(), allocation.offset())?;
-
-        allocator.device.set_object_name(image, name)?;
-    }
-
-    let subresource_range = *vk::ImageSubresourceRange::builder()
-        .aspect_mask(vk::ImageAspectFlags::COLOR)
-        .level_count(1)
-        .layer_count(1);
-
-    let view = unsafe {
-        allocator.device.create_image_view(
-            &vk::ImageViewCreateInfo::builder()
-                .image(image)
-                .view_type(view_ty)
-                .format(format)
-                .subresource_range(subresource_range),
-            None,
-        )
-    }?;
-
-    vk_sync::cmd::pipeline_barrier(
-        &allocator.device,
-        command_buffer,
-        None,
-        &[],
-        &[vk_sync::ImageBarrier {
-            previous_accesses: &[vk_sync::AccessType::Nothing],
-            next_accesses: &[vk_sync::AccessType::TransferWrite],
-            next_layout: vk_sync::ImageLayout::Optimal,
-            image,
-            range: subresource_range,
-            discard_contents: true,
-            ..Default::default()
-        }],
-    );
-
-    unsafe {
-        allocator.device.cmd_copy_buffer_to_image(
-=======
         &mut InitResources {
             device: &allocator.device,
-            allocator: &mut allocator.inner,
->>>>>>> fad836ef
+            allocator: &mut allocator.inner.lock(),
             command_buffer,
             debug_utils_loader: Some(&allocator.device.debug_utils_loader),
         },
